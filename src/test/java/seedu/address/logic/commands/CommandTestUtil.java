--- conflicted
+++ resolved
@@ -1,66 +1,78 @@
 package seedu.address.logic.commands;
 
+import static org.junit.jupiter.api.Assertions.assertEquals;
+import static org.junit.jupiter.api.Assertions.assertTrue;
+import static seedu.address.logic.parser.pet.CliSyntax.PREFIX_DOB;
+import static seedu.address.logic.parser.pet.CliSyntax.PREFIX_GENDER;
+import static seedu.address.logic.parser.pet.CliSyntax.PREFIX_NAME;
+import static seedu.address.logic.parser.pet.CliSyntax.PREFIX_SPECIES;
+import static seedu.address.logic.parser.pet.CliSyntax.PREFIX_TAG;
+import static seedu.address.testutil.Assert.assertThrows;
+
+import java.util.ArrayList;
+import java.util.Arrays;
+import java.util.List;
+
+import seedu.address.commons.core.index.Index;
+import seedu.address.logic.commands.general.Command;
+import seedu.address.logic.commands.general.CommandResult;
+import seedu.address.logic.commands.general.exceptions.CommandException;
+import seedu.address.logic.commands.pet.EditPetCommand;
+import seedu.address.model.PetTracker;
+import seedu.address.model.Model;
 import seedu.address.model.pet.Gender;
-
+import seedu.address.model.pet.NameContainsKeywordsPredicate;
+import seedu.address.model.pet.Pet;
+import seedu.address.testutil.pet.EditPetDescriptorBuilder;
 
 /**
  * Contains helper methods for testing commands.
  */
 public class CommandTestUtil {
 
-    public static final String VALID_NAME_AMY = "Amy Bee";
-    public static final String VALID_NAME_BOB = "Bob Choo";
     public static final String VALID_NAME_COCO = "Coco";
-    public static final String VALID_NAME_GARFIELD = "Garfield Arbuckle";
-    public static final String VALID_PHONE_AMY = "11111111";
-    public static final String VALID_PHONE_BOB = "22222222";
+    public static final String VALID_NAME_GARFIELD = "Garfield";
     public static final Gender VALID_GENDER_COCO = Gender.FEMALE;
     public static final Gender VALID_GENDER_GARFIELD = Gender.MALE;
-    public static final String VALID_EMAIL_AMY = "amy@example.com";
-    public static final String VALID_EMAIL_BOB = "bob@example.com";
     public static final String VALID_DOB_COCO = "2-2-2015";
     public static final String VALID_DOB_GARFIELD = "19-6-1978";
-    public static final String VALID_ADDRESS_AMY = "Block 312, Amy Street 1";
-    public static final String VALID_ADDRESS_BOB = "Block 123, Bobby Street 3";
-    public static final String VALID_TAG_HUSBAND = "husband";
-    public static final String VALID_TAG_FRIEND = "friend";
     public static final String VALID_SPECIES_COCO = "dog";
     public static final String VALID_SPECIES_GARFIELD = "cat";
     public static final String VALID_TAG_FAT = "fat";
     public static final String VALID_TAG_HYPER = "hyper";
     public static final String VALID_TAG_LAZY = "lazy";
 
-<<<<<<< HEAD
-    public static final String NAME_DESC_AMY = " " + PREFIX_NAME + VALID_NAME_AMY;
-    public static final String NAME_DESC_BOB = " " + PREFIX_NAME + VALID_NAME_BOB;
-    public static final String PHONE_DESC_AMY = " " + PREFIX_PHONE + VALID_PHONE_AMY;
-    public static final String PHONE_DESC_BOB = " " + PREFIX_PHONE + VALID_PHONE_BOB;
-    public static final String EMAIL_DESC_AMY = " " + PREFIX_EMAIL + VALID_EMAIL_AMY;
-    public static final String EMAIL_DESC_BOB = " " + PREFIX_EMAIL + VALID_EMAIL_BOB;
-    public static final String ADDRESS_DESC_AMY = " " + PREFIX_ADDRESS + VALID_ADDRESS_AMY;
-    public static final String ADDRESS_DESC_BOB = " " + PREFIX_ADDRESS + VALID_ADDRESS_BOB;
-    public static final String TAG_DESC_FRIEND = " " + PREFIX_TAG + VALID_TAG_FRIEND;
-    public static final String TAG_DESC_HUSBAND = " " + PREFIX_TAG + VALID_TAG_HUSBAND;
+    public static final String NAME_DESC_COCO = " " + PREFIX_NAME + VALID_NAME_COCO;
+    public static final String NAME_DESC_GARFIELD = " " + PREFIX_NAME + VALID_NAME_GARFIELD;
+    public static final String GENDER_DESC_COCO = " " + PREFIX_GENDER + VALID_GENDER_COCO;
+    public static final String GENDER_DESC_GARFIELD = " " + PREFIX_GENDER + VALID_GENDER_GARFIELD;
+    public static final String DOB_DESC_COCO = " " + PREFIX_DOB + VALID_DOB_COCO;
+    public static final String DOB_DESC_GARFIELD = " " + PREFIX_DOB + VALID_DOB_GARFIELD;
+    public static final String SPECIES_DESC_COCO = " " + PREFIX_SPECIES + VALID_SPECIES_COCO;
+    public static final String SPECIES_DESC_GARFIELD = " " + PREFIX_SPECIES + VALID_SPECIES_GARFIELD;
+    public static final String TAG_DESC_HYPER = " " + PREFIX_TAG + VALID_TAG_HYPER;
+    public static final String TAG_DESC_LAZY = " " + PREFIX_TAG + VALID_TAG_LAZY;
+    public static final String TAG_DESC_FAT = " " + PREFIX_TAG + VALID_TAG_FAT;
 
     public static final String INVALID_NAME_DESC = " " + PREFIX_NAME + "James&"; // '&' not allowed in names
-    public static final String INVALID_PHONE_DESC = " " + PREFIX_PHONE + "911a"; // 'a' not allowed in phones
-    public static final String INVALID_EMAIL_DESC = " " + PREFIX_EMAIL + "bob!yahoo"; // missing '@' symbol
-    public static final String INVALID_ADDRESS_DESC = " " + PREFIX_ADDRESS; // empty string not allowed for addresses
+    public static final String INVALID_GENDER_DESC = " " + PREFIX_GENDER + "femali"; // only "male" and "female" allowed
+    public static final String INVALID_DOB_DESC = " " + PREFIX_DOB + "07/04/00"; // must follow d-M-yyyy format
+    public static final String INVALID_SPECIES_DESC = " " + PREFIX_SPECIES; // empty string not allowed for species
     public static final String INVALID_TAG_DESC = " " + PREFIX_TAG + "hubby*"; // '*' not allowed in tags
 
     public static final String PREAMBLE_WHITESPACE = "\t  \r  \n";
     public static final String PREAMBLE_NON_EMPTY = "NonEmptyPreamble";
 
-    public static final EditCommand.EditPersonDescriptor DESC_AMY;
-    public static final EditCommand.EditPersonDescriptor DESC_BOB;
+    public static final EditPetCommand.EditPetDescriptor DESC_COCO;
+    public static final EditPetCommand.EditPetDescriptor DESC_GARFIELD;
 
     static {
-        DESC_AMY = new EditPersonDescriptorBuilder().withName(VALID_NAME_AMY)
-                .withPhone(VALID_PHONE_AMY).withEmail(VALID_EMAIL_AMY).withAddress(VALID_ADDRESS_AMY)
-                .withTags(VALID_TAG_FRIEND).build();
-        DESC_BOB = new EditPersonDescriptorBuilder().withName(VALID_NAME_BOB)
-                .withPhone(VALID_PHONE_BOB).withEmail(VALID_EMAIL_BOB).withAddress(VALID_ADDRESS_BOB)
-                .withTags(VALID_TAG_HUSBAND, VALID_TAG_FRIEND).build();
+        DESC_COCO = new EditPetDescriptorBuilder().withName(VALID_NAME_COCO)
+                .withGender(VALID_GENDER_COCO.toString()).withDateOfBirth(VALID_DOB_COCO)
+                .withSpecies(VALID_SPECIES_COCO).withTags(VALID_TAG_HYPER).build();
+        DESC_GARFIELD = new EditPetDescriptorBuilder().withName(VALID_NAME_GARFIELD)
+                .withGender(VALID_GENDER_GARFIELD.toString()).withDateOfBirth(VALID_DOB_GARFIELD)
+                .withSpecies(VALID_SPECIES_GARFIELD).withTags(VALID_TAG_LAZY, VALID_TAG_FAT).build();
     }
 
     /**
@@ -93,33 +105,31 @@
      * Executes the given {@code command}, confirms that <br>
      * - a {@code CommandException} is thrown <br>
      * - the CommandException message matches {@code expectedMessage} <br>
-     * - the address book, filtered person list and selected person in {@code actualModel} remain unchanged
+     * - the address book, filtered pet list and selected pet in {@code actualModel} remain unchanged
      */
     public static void assertCommandFailure(Command command, Model actualModel, String expectedMessage) {
         // we are unable to defensively copy the model for comparison later, so we can
         // only do so by copying its components.
-        AddressBook expectedAddressBook = new AddressBook(actualModel.getAddressBook());
-        List<Person> expectedFilteredList = new ArrayList<>(actualModel.getFilteredPersonList());
+        PetTracker expectedPetTracker = new PetTracker(actualModel.getPetTracker());
+        List<Pet> expectedFilteredList = new ArrayList<>(actualModel.getFilteredPetList());
 
         assertThrows(CommandException.class, expectedMessage, () -> command.execute(actualModel));
-        assertEquals(expectedAddressBook, actualModel.getAddressBook());
-        assertEquals(expectedFilteredList, actualModel.getFilteredPersonList());
+        assertEquals(expectedPetTracker, actualModel.getPetTracker());
+        assertEquals(expectedFilteredList, actualModel.getFilteredPetList());
     }
 
     /**
-     * Updates {@code model}'s filtered list to show only the person at the given {@code targetIndex} in the
+     * Updates {@code model}'s filtered list to show only the pet at the given {@code targetIndex} in the
      * {@code model}'s address book.
      */
-    public static void showPersonAtIndex(Model model, Index targetIndex) {
-        assertTrue(targetIndex.getZeroBased() < model.getFilteredPersonList().size());
+    public static void showPetAtIndex(Model model, Index targetIndex) {
+        assertTrue(targetIndex.getZeroBased() < model.getFilteredPetList().size());
 
-        Person person = model.getFilteredPersonList().get(targetIndex.getZeroBased());
-        final String[] splitName = person.getName().fullName.split("\\s+");
-        model.updateFilteredPersonList(new NameContainsKeywordsPredicate(Arrays.asList(splitName[0])));
+        Pet pet = model.getFilteredPetList().get(targetIndex.getZeroBased());
+        final String[] splitName = pet.getName().fullName.split("\\s+");
+        model.updateFilteredPetList(new NameContainsKeywordsPredicate(Arrays.asList(splitName[0])));
 
-        assertEquals(1, model.getFilteredPersonList().size());
+        assertEquals(1, model.getFilteredPetList().size());
     }
-=======
->>>>>>> 1c039b06
 
 }