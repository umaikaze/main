--- conflicted
+++ resolved
@@ -9,22 +9,17 @@
 <?import javafx.scene.image.Image?>
 <?import javafx.scene.layout.StackPane?>
 <?import javafx.scene.layout.VBox?>
-<?import javafx.stage.Stage?>
 
-<fx:root minHeight="600" minWidth="450" onCloseRequest="#handleExit" title="Pet Store Tracker App" type="javafx.stage.Stage" xmlns="http://javafx.com/javafx/11.0.1" xmlns:fx="http://javafx.com/fxml/1">
+<fx:root type="javafx.stage.Stage" xmlns="http://javafx.com/javafx/8" xmlns:fx="http://javafx.com/fxml/1"
+         title="Pet Store Tracker App" minWidth="450" minHeight="600" onCloseRequest="#handleExit">
   <icons>
     <Image url="@/images/address_book_32.png" />
   </icons>
   <scene>
     <Scene>
       <stylesheets>
-<<<<<<< HEAD
-        <URL value="@CuteTheme.css" />
-        <URL value="@Extensions.css" />
-=======
         <URL value="@stylesheets/DarkTheme.css" />
         <URL value="@stylesheets/Extensions.css" />
->>>>>>> 1237891d
       </stylesheets>
 
       <VBox>
@@ -37,32 +32,24 @@
           </Menu>
         </MenuBar>
 
-        <StackPane fx:id="commandBoxPlaceholder" styleClass="pane-with-border" VBox.vgrow="NEVER">
+        <StackPane VBox.vgrow="NEVER" fx:id="commandBoxPlaceholder" styleClass="pane-with-border">
           <padding>
-            <Insets bottom="5" left="10" right="10" top="5" />
+            <Insets top="5" right="10" bottom="5" left="10" />
           </padding>
         </StackPane>
 
-<<<<<<< HEAD
-        <StackPane fx:id="resultDisplayPlaceholder" maxHeight="100" minHeight="100" prefHeight="100" styleClass="pane-with-border" VBox.vgrow="NEVER">
-=======
         <StackPane VBox.vgrow="NEVER" fx:id="feedbackDisplayPlaceholder" styleClass="pane-with-border"
                    minHeight="100" prefHeight="100" maxHeight="100">
->>>>>>> 1237891d
           <padding>
-            <Insets bottom="5" left="10" right="10" top="5" />
+            <Insets top="5" right="10" bottom="5" left="10" />
           </padding>
         </StackPane>
 
-        <VBox fx:id="petList" minWidth="340" prefWidth="340" styleClass="pane-with-border" VBox.vgrow="ALWAYS">
+        <VBox fx:id="petList" styleClass="pane-with-border" minWidth="340" prefWidth="340" VBox.vgrow="ALWAYS">
           <padding>
-            <Insets bottom="10" left="10" right="10" top="10" />
+            <Insets top="10" right="10" bottom="10" left="10" />
           </padding>
-<<<<<<< HEAD
-          <StackPane fx:id="displayListPanelPlaceholder" VBox.vgrow="ALWAYS" />
-=======
           <StackPane fx:id="resultDisplayPlaceholder" VBox.vgrow="ALWAYS"/>
->>>>>>> 1237891d
         </VBox>
 
         <StackPane fx:id="statusbarPlaceholder" VBox.vgrow="NEVER" />
