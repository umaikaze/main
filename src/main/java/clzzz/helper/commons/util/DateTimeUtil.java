--- conflicted
+++ resolved
@@ -10,51 +10,56 @@
  */
 public class DateTimeUtil {
 
+    // constants
+
     // datetime-related
     public static final String DATETIME_PATTERN = "d/M/uuuu HHmm";
     //used to check the format of date time
     public static final DateTimeFormatter DATETIME_FORMAT =
-            DateTimeFormatter.ofPattern(DATETIME_PATTERN).withResolverStyle(ResolverStyle.LENIENT);
-    // used to check if the time is valid
-    public static final String TIME_PATTERN = "HHmm";
-    public static final DateTimeFormatter STRICT_TIME_FORMAT =
-            DateTimeFormatter.ofPattern(TIME_PATTERN).withResolverStyle(ResolverStyle.STRICT);
-
+            DateTimeFormatter.ofPattern(DATETIME_PATTERN).withResolverStyle(ResolverStyle.STRICT);
 
     // date-related
     public static final String DATE_PATTERN = "d/M/uuuu";
     //used to check if the date format is valid
     public static final DateTimeFormatter DATE_FORMAT =
-            DateTimeFormatter.ofPattern(DATE_PATTERN);
-
-    //used to check if the date is valid
-    public static final DateTimeFormatter STRICT_DATE_FORMAT =
             DateTimeFormatter.ofPattern(DATE_PATTERN).withResolverStyle(ResolverStyle.STRICT);
 
     // back up-related
     public static final String BACK_UP_PATTERN = "uuuuMMdd_HH_mm_ss";
-    public static final DateTimeFormatter BACK_UP_FORMAT =
-            DateTimeFormatter.ofPattern(BACK_UP_PATTERN);
+    public static final DateTimeFormatter BACK_UP_FORMAT = DateTimeFormatter.ofPattern(BACK_UP_PATTERN);
 
-<<<<<<< HEAD
+
+    // static methods
 
     // datetime-related
+
+    /**
+     * Obtains an instance of LocalDateTime from a text string using {@code DateTimeUtil.DATETIME_FORMAT}.
+     */
     public static final LocalDateTime parseLocalDateTime(String text) {
         return LocalDateTime.parse(text, DATETIME_FORMAT);
     }
 
+    /**
+     * Formats a given datetime using {@code DateTimeUtil.DATETIME_FORMAT}.
+     */
     public static final String formatLocalDateTime(LocalDateTime dateTime) {
         return dateTime.format(DATETIME_FORMAT);
     }
 
     // date-related
+
+    /**
+     * Obtains an instance of LocalDate from a text string using {@code DateTimeUtil.DATE_FORMAT}.
+     */
     public static final LocalDate parseLocalDate(String text) {
         return LocalDate.parse(text, DATE_FORMAT);
     }
 
+    /**
+     * Formats a given date using {@code DateTimeUtil.DATE_FORMAT}.
+     */
     public static final String formatLocalDate(LocalDate date) {
         return date.format(DATE_FORMAT);
     }
-=======
->>>>>>> b98fc8a9
 }