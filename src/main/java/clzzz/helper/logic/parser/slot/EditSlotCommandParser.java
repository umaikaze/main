--- conflicted
+++ resolved
@@ -7,11 +7,8 @@
 import static clzzz.helper.logic.parser.CliSyntax.PREFIX_NAME;
 import static java.util.Objects.requireNonNull;
 
-<<<<<<< HEAD
+import java.time.LocalDate;
 import java.util.Optional;
-=======
-import java.time.LocalDate;
->>>>>>> b98fc8a9
 
 import clzzz.helper.commons.core.Messages;
 import clzzz.helper.commons.core.index.Index;
@@ -22,6 +19,7 @@
 import clzzz.helper.logic.parser.Parser;
 import clzzz.helper.logic.parser.exceptions.ParseException;
 import clzzz.helper.model.Model;
+import clzzz.helper.model.slot.DateTime;
 
 /**
  * Parses input arguments and creates a new EditSlotCommand object
@@ -33,7 +31,6 @@
     public EditSlotCommandParser(Model model) {
         this.model = model;
     }
-
 
     /**
      * Parses the given {@code String} of arguments in the context of the EditSlotCommand
@@ -55,16 +52,6 @@
 
         EditSlotDescriptor editSlotDescriptor = new EditSlotDescriptor();
 
-<<<<<<< HEAD
-        Optional<String> newPetNameString = argMultimap.getValue(PREFIX_NAME);
-        if (newPetNameString.isPresent()) {
-            editSlotDescriptor.setPet(SlotParserUtil.parsePet(newPetNameString.get(), model));
-        }
-
-        Optional<String> newDateTimeString = argMultimap.getValue(PREFIX_DATETIME);
-        if (newDateTimeString.isPresent()) {
-            editSlotDescriptor.setDateTime(SlotParserUtil.parseDateTime(newDateTimeString.get()));
-=======
         String warningMessage = "";
         if (argMultimap.getAllValues(PREFIX_NAME).size() > 1) {
             warningMessage += Messages.WARNING_MESSAGE_NAME;
@@ -76,20 +63,20 @@
             warningMessage += Messages.WARNING_MESSAGE_DURATION;
         }
 
-        if (argMultimap.getValue(PREFIX_NAME).isPresent()) {
-            editSlotDescriptor.setPet(SlotParserUtil.parsePet(argMultimap.getValue(PREFIX_NAME).get(), model));
+        Optional<String> newPetNameString = argMultimap.getValue(PREFIX_NAME);
+        if (newPetNameString.isPresent()) {
+            editSlotDescriptor.setPet(SlotParserUtil.parsePet(newPetNameString.get(), model));
         }
 
-        if (argMultimap.getValue(PREFIX_DATETIME).isPresent()) {
-            editSlotDescriptor.setDateTime(SlotParserUtil.parseDateTime(argMultimap.getValue(PREFIX_DATETIME).get()));
-            if (SlotParserUtil.parseDateTime(argMultimap.getValue(PREFIX_DATETIME).get())
-                    .toLocalDate().isBefore(LocalDate.EPOCH)) {
+        Optional<String> newDateTimeString = argMultimap.getValue(PREFIX_DATETIME);
+        if (newDateTimeString.isPresent()) {
+            DateTime newDateTime = SlotParserUtil.parseDateTime(newDateTimeString.get());
+            editSlotDescriptor.setDateTime(newDateTime);
+            if (newDateTime.toLocalDate().isBefore(LocalDate.EPOCH)) {
                 warningMessage += Messages.WARNING_MESSAGE_DATE_TOO_EARLY;
-            } else if (SlotParserUtil.parseDateTime(argMultimap.getValue(PREFIX_DATETIME).get())
-                    .toLocalDate().isAfter(LocalDate.now().plusYears(5))) {
+            } else if (newDateTime.toLocalDate().isAfter(LocalDate.now().plusYears(5))) {
                 warningMessage += Messages.WARNING_MESSAGE_DATE_TOO_LATE;
             }
->>>>>>> b98fc8a9
         }
 
         Optional<String> newSlotDurationString = argMultimap.getValue(PREFIX_DURATION);
