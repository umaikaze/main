--- conflicted
+++ resolved
@@ -3,11 +3,7 @@
 import static java.util.Objects.requireNonNull;
 
 import java.time.LocalDate;
-<<<<<<< HEAD
 import java.time.format.DateTimeParseException;
-=======
-import java.time.LocalDateTime;
->>>>>>> b98fc8a9
 import java.util.ArrayList;
 import java.util.List;
 
@@ -20,12 +16,8 @@
 import clzzz.helper.model.pet.Name;
 import clzzz.helper.model.pet.Pet;
 import clzzz.helper.model.pet.exceptions.PetNotFoundException;
-<<<<<<< HEAD
 import clzzz.helper.model.slot.DateTime;
 import clzzz.helper.model.slot.SlotDuration;
-=======
-import clzzz.helper.model.slot.Slot;
->>>>>>> b98fc8a9
 
 /**
  * Contains utility methods used for parsing strings in the various *Parser classes.
@@ -33,13 +25,7 @@
 public class SlotParserUtil {
 
     public static final String MESSAGE_INVALID_INDEX = "Index is not a non-zero unsigned integer.";
-<<<<<<< HEAD
     public static final String MESSAGE_INVALID_DATE = "Date must follow format " + DateTimeUtil.DATE_PATTERN + ".";
-=======
-    public static final String MESSAGE_INVALID_DATETIME =
-            "Date and time must follow format d/M/yyyy HHmm.";
-    public static final String MESSAGE_INVALID_DATE = "Date must follow format d/M/yyyy.";
->>>>>>> b98fc8a9
     public static final String MESSAGE_INVALID_DURATION = "Duration is not a non-zero unsigned integer.";
     public static final String MESSAGE_INVALID_PETNAME = "Pet name is invalid.";
     public static final String MESSAGE_PET_DOES_NOT_EXIST = "Pet name does not match any pet in record.";
@@ -86,26 +72,10 @@
     public static DateTime parseDateTime(String dateTime) throws ParseException {
         requireNonNull(dateTime);
         String trimmedDateTime = dateTime.trim();
-<<<<<<< HEAD
         if (!DateTime.isValidDateTime(trimmedDateTime)) {
             throw new ParseException(DateTime.MESSAGE_CONSTRAINTS);
         }
         return new DateTime(trimmedDateTime);
-=======
-        if (!Slot.isValidDateTimeFormat(trimmedDateTime)) {
-            throw new ParseException(MESSAGE_INVALID_DATETIME);
-        }
-        if (!Slot.isValidDate(trimmedDateTime) && !Slot.isValidTime(trimmedDateTime)) {
-            throw new ParseException(Messages.MESSAGE_INVALID_DATE_TIME);
-        }
-        if (!Slot.isValidDate(trimmedDateTime)) {
-            throw new ParseException(Messages.MESSAGE_INVALID_DATE);
-        }
-        if (!Slot.isValidTime(trimmedDateTime)) {
-            throw new ParseException(Messages.MESSAGE_INVALID_TIME);
-        }
-        return LocalDateTime.parse(trimmedDateTime, DateTimeUtil.DATETIME_FORMAT);
->>>>>>> b98fc8a9
     }
 
     /**
@@ -117,13 +87,13 @@
     public static LocalDate parseDate(String date) throws ParseException {
         requireNonNull(date);
         String trimmedDate = date.trim();
-        if (!Slot.isValidDateFormat(trimmedDate)) {
-            throw new ParseException(MESSAGE_INVALID_DATE);
-        }
-        if (!Slot.isValidDate(trimmedDate)) {
+        LocalDate parsedDate;
+        try {
+            parsedDate = DateTimeUtil.parseLocalDate(trimmedDate);
+        } catch (DateTimeParseException e) {
             throw new ParseException(Messages.MESSAGE_INVALID_DATE);
         }
-        return LocalDate.parse(trimmedDate, DateTimeUtil.DATE_FORMAT);
+        return parsedDate;
     }
 
     /**
