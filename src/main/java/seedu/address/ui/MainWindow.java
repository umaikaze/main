package seedu.address.ui;

import java.util.logging.Logger;

import javafx.event.ActionEvent;
import javafx.fxml.FXML;
import javafx.scene.control.MenuItem;
import javafx.scene.control.TextInputControl;
import javafx.scene.input.KeyCombination;
import javafx.scene.input.KeyEvent;
import javafx.scene.layout.StackPane;
import javafx.stage.Stage;
import seedu.address.commons.core.GuiSettings;
import seedu.address.commons.core.LogsCenter;
import seedu.address.logic.Logic;
import seedu.address.logic.commands.general.CommandResult;
import seedu.address.logic.commands.general.exceptions.CommandException;
import seedu.address.logic.parser.general.exceptions.ParseException;

/**
 * The Main Window. Provides the basic application layout containing
 * a menu bar and space where other JavaFX elements can be placed.
 */
public class MainWindow extends UiPart<Stage> {

    private static final String FXML = "MainWindow.fxml";

    private final Logger logger = LogsCenter.getLogger(getClass());

    private Stage primaryStage;
    private Logic logic;

    // Independent Ui parts residing in this Ui container
    private DisplayListPanel displayListPanel;
    private ResultDisplay resultDisplay;
    private HelpWindow helpWindow;
    private OverallStats overallStats;

    @FXML
    private StackPane commandBoxPlaceholder;

    @FXML
    private MenuItem helpMenuItem;

    @FXML
    private StackPane displayListPanelPlaceholder;

    @FXML
    private StackPane resultDisplayPlaceholder;

    @FXML
    private StackPane statusbarPlaceholder;

    public MainWindow(Stage primaryStage, Logic logic) {
        super(FXML, primaryStage);

        // Set dependencies
        this.primaryStage = primaryStage;
        this.logic = logic;

        // Configure the UI
        setWindowDefaultSize(logic.getGuiSettings());

        setAccelerators();

        helpWindow = new HelpWindow();
    }

    public Stage getPrimaryStage() {
        return primaryStage;
    }

    private void setAccelerators() {
        setAccelerator(helpMenuItem, KeyCombination.valueOf("F1"));
    }

    /**
     * Sets the accelerator of a MenuItem.
     * @param keyCombination the KeyCombination value of the accelerator
     */
    private void setAccelerator(MenuItem menuItem, KeyCombination keyCombination) {
        menuItem.setAccelerator(keyCombination);

        getRoot().addEventFilter(KeyEvent.KEY_PRESSED, event -> {
            if (event.getTarget() instanceof TextInputControl && keyCombination.match(event)) {
                menuItem.getOnAction().handle(new ActionEvent());
                event.consume();
            }
        });
    }

    /**
     * Fills up all the placeholders of this window.
     */
    void fillInnerParts() {
        displayListPanel = new DisplayListPanel(logic.getFilteredDisplayList());
        displayListPanelPlaceholder.getChildren().add(displayListPanel.getRoot());

        resultDisplay = new ResultDisplay();
        resultDisplayPlaceholder.getChildren().add(resultDisplay.getRoot());

        StatusBarFooter statusBarFooter = new StatusBarFooter(logic.getPetTrackerFilePath());
        statusbarPlaceholder.getChildren().add(statusBarFooter.getRoot());

        CommandBox commandBox = new CommandBox(this::executeCommand);
        commandBoxPlaceholder.getChildren().add(commandBox.getRoot());
    }

    /**
     * Sets the default size based on {@code guiSettings}.
     */
    private void setWindowDefaultSize(GuiSettings guiSettings) {
        primaryStage.setHeight(guiSettings.getWindowHeight());
        primaryStage.setWidth(guiSettings.getWindowWidth());
        if (guiSettings.getWindowCoordinates() != null) {
            primaryStage.setX(guiSettings.getWindowCoordinates().getX());
            primaryStage.setY(guiSettings.getWindowCoordinates().getY());
        }
    }

    /**
     *  Display overall statistics
     */
    public void handleStats() {
        petListPanelPlaceholder.getChildren().clear();
        overallStats = new OverallStats(logic.getFilteredPetList());
        petListPanelPlaceholder.getChildren().add(overallStats.getRoot());
    }

    /**
     * Opens the help window or focuses on it if it's already opened.
     */
    @FXML
    public void handleHelp() {
        if (!helpWindow.isShowing()) {
            helpWindow.show();
        } else {
            helpWindow.focus();
        }
    }

    void show() {
        primaryStage.show();
    }

    /**
     * Closes the application.
     */
    @FXML
    private void handleExit() {
        GuiSettings guiSettings = new GuiSettings(primaryStage.getWidth(), primaryStage.getHeight(),
                (int) primaryStage.getX(), (int) primaryStage.getY());
        logic.setGuiSettings(guiSettings);
        helpWindow.hide();
        primaryStage.hide();
    }

<<<<<<< HEAD
    public PetListPanel getPetListPanel() {
        return petListPanel;
    }

    public OverallStats getOverallStats() {
        return overallStats;
    }

=======
>>>>>>> 2c9a6cdb
    /**
     * Executes the command and returns the result.
     *
     * @see seedu.address.logic.Logic#execute(String)
     */
    private CommandResult executeCommand(String commandText) throws CommandException, ParseException {
        try {
            CommandResult commandResult = logic.execute(commandText);
            logger.info("Result: " + commandResult.getFeedbackToUser());
            resultDisplay.setFeedbackToUser(commandResult.getFeedbackToUser());
            if (commandResult.isShowStats()) {
                handleStats();
            }

            if (commandResult.hasDisplayChanged()) {
                displayListPanel.updateWith(logic.getFilteredDisplayList());
            }

            if (commandResult.isShowHelp()) {
                handleHelp();
            }

            if (commandResult.isExit()) {
                handleExit();
            }

            return commandResult;
        } catch (CommandException | ParseException e) {
            logger.info("Invalid command: " + commandText);
            resultDisplay.setFeedbackToUser(e.getMessage());
            throw e;
        }
    }
}<|MERGE_RESOLUTION|>--- conflicted
+++ resolved
@@ -122,9 +122,9 @@
      *  Display overall statistics
      */
     public void handleStats() {
-        petListPanelPlaceholder.getChildren().clear();
-        overallStats = new OverallStats(logic.getFilteredPetList());
-        petListPanelPlaceholder.getChildren().add(overallStats.getRoot());
+        displayListPanelPlaceholder.getChildren().clear();
+        overallStats = new OverallStats(logic.getFilteredPetList(), logic.getFilteredSlotList());
+        displayListPanelPlaceholder.getChildren().add(overallStats.getRoot());
     }
 
     /**
@@ -155,17 +155,10 @@
         primaryStage.hide();
     }
 
-<<<<<<< HEAD
-    public PetListPanel getPetListPanel() {
-        return petListPanel;
-    }
-
     public OverallStats getOverallStats() {
         return overallStats;
     }
 
-=======
->>>>>>> 2c9a6cdb
     /**
      * Executes the command and returns the result.
      *
