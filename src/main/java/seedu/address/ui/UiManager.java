--- conflicted
+++ resolved
@@ -64,11 +64,7 @@
     private static void showAlertDialogAndWait(Stage owner, AlertType type, String title, String headerText,
                                                String contentText) {
         final Alert alert = new Alert(type);
-<<<<<<< HEAD
-        alert.getDialogPane().getStylesheets().add("view/CuteTheme.css");
-=======
         alert.getDialogPane().getStylesheets().add("view/stylesheets/DarkTheme.css");
->>>>>>> 1237891d
         alert.initOwner(owner);
         alert.setTitle(title);
         alert.setHeaderText(headerText);
