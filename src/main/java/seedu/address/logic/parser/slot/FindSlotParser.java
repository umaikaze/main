package seedu.address.logic.parser.slot;

import static seedu.address.commons.core.Messages.MESSAGE_INVALID_COMMAND_FORMAT;
import static seedu.address.logic.parser.general.CliSyntax.PREFIX_DATETIME;
import static seedu.address.logic.parser.general.CliSyntax.PREFIX_NAME;

import java.util.ArrayList;
import java.util.List;
import java.util.function.Predicate;

import seedu.address.logic.commands.slot.FindSlotCommand;
import seedu.address.logic.parser.general.ArgumentMultimap;
import seedu.address.logic.parser.general.ArgumentTokenizer;
import seedu.address.logic.parser.general.Parser;
import seedu.address.logic.parser.general.exceptions.ParseException;
import seedu.address.model.slot.Slot;
import seedu.address.model.slot.SlotDatePredicate;
import seedu.address.model.slot.SlotPetNamePredicate;

/**
 * Parses input arguments and creates a new FindSlotCommand object
 */
public class FindSlotParser implements Parser<FindSlotCommand> {

    /**
     * Parses the given {@code String} of arguments in the context of the FindSlotCommand
     * and returns a FindSlotCommand object for execution.
     * @throws ParseException if the user input does not conform the expected format
     */
    public FindSlotCommand parse(String args) throws ParseException {

        return new FindSlotCommand(getPredicates(args));
    }

    public static Predicate<Slot> getPredicates(String args) throws ParseException {

        ArgumentMultimap argMultimap =
                ArgumentTokenizer.tokenize(args, PREFIX_NAME, PREFIX_DATETIME);

        if (argMultimap.getValue(PREFIX_NAME).isEmpty()
                && argMultimap.getValue(PREFIX_DATETIME).isEmpty()) {
<<<<<<< HEAD
            throw new ParseException(String.format(MESSAGE_INVALID_COMMAND_FORMAT, FindSlotCommand.MESSAGE_USAGE));
=======
            throw new ParseException(
                    String.format(MESSAGE_INVALID_COMMAND_FORMAT, FindSlotCommand.MESSAGE_USAGE));
>>>>>>> 919ee919
        }

        List<Predicate<Slot>> predicates = new ArrayList<>();

        if (argMultimap.getValue(PREFIX_NAME).isPresent()) {
            predicates.add(new SlotPetNamePredicate(argMultimap.getValue(PREFIX_NAME).get()));
        }
        if (argMultimap.getValue(PREFIX_DATETIME).isPresent()) {
            predicates.add(new SlotDatePredicate(
                    SlotParserUtil.parseDate(argMultimap.getValue(PREFIX_DATETIME).get())));
        }
        assert !(predicates.isEmpty()) : "No predicates for finding slots!";

        return predicates.stream()
                .reduce(Predicate::and)
                .get();
    }
}<|MERGE_RESOLUTION|>--- conflicted
+++ resolved
@@ -39,12 +39,8 @@
 
         if (argMultimap.getValue(PREFIX_NAME).isEmpty()
                 && argMultimap.getValue(PREFIX_DATETIME).isEmpty()) {
-<<<<<<< HEAD
-            throw new ParseException(String.format(MESSAGE_INVALID_COMMAND_FORMAT, FindSlotCommand.MESSAGE_USAGE));
-=======
             throw new ParseException(
                     String.format(MESSAGE_INVALID_COMMAND_FORMAT, FindSlotCommand.MESSAGE_USAGE));
->>>>>>> 919ee919
         }
 
         List<Predicate<Slot>> predicates = new ArrayList<>();
