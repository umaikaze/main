--- conflicted
+++ resolved
@@ -30,14 +30,13 @@
     /**
      * Constructs a {@code CommandResult} with the specified fields.
      */
-<<<<<<< HEAD
-    public CommandResult(String feedbackToUser, boolean showStats, boolean showHelp, boolean exit) {
-=======
-    public CommandResult(String feedbackToUser, boolean showHelp, boolean exit, boolean displayChanged) {
+
+    public CommandResult(String feedbackToUser, boolean showHelp, boolean exit, boolean displayChanged, boolean showStats) {
         this.feedbackToUser = requireNonNull(feedbackToUser);
         this.showHelp = showHelp;
         this.exit = exit;
         this.displayChanged = displayChanged;
+        this.showStats = showStats;
     }
 
     /**
@@ -45,23 +44,15 @@
      * while setting {@code changeDisplay} to its default value.
      */
     public CommandResult(String feedbackToUser, boolean showHelp, boolean exit) {
->>>>>>> 2c9a6cdb
-        this.feedbackToUser = requireNonNull(feedbackToUser);
-        this.showStats = showStats;
-        this.showHelp = showHelp;
-        this.exit = exit;
-        this.displayChanged = false;
+        this(feedbackToUser, showHelp, exit, false, false);
     }
 
-    public CommandResult(String feedbackToUser, boolean showHelp, boolean exit) {
-        this(feedbackToUser, false, showHelp, exit);
-    }
     /**
      * Constructs a {@code CommandResult} with the specified {@code feedbackToUser},
      * and other fields set to their default value.
      */
     public CommandResult(String feedbackToUser) {
-        this(feedbackToUser, false, false, false);
+        this(feedbackToUser, false, false, false, false);
     }
 
     public String getFeedbackToUser() {
@@ -99,12 +90,13 @@
         return feedbackToUser.equals(otherCommandResult.feedbackToUser)
                 && showStats == otherCommandResult.showStats
                 && showHelp == otherCommandResult.showHelp
-                && exit == otherCommandResult.exit;
+                && exit == otherCommandResult.exit
+                && displayChanged == otherCommandResult.displayChanged;
     }
 
     @Override
     public int hashCode() {
-        return Objects.hash(feedbackToUser, showStats, showHelp, exit);
+        return Objects.hash(feedbackToUser, showHelp, exit, displayChanged, showStats);
     }
 
 }