package seedu.address.logic.commands.slot;

import static java.util.Objects.requireNonNull;

import java.util.function.Predicate;

import seedu.address.commons.core.Messages;
import seedu.address.logic.commands.general.Command;
import seedu.address.logic.commands.general.CommandResult;
import seedu.address.model.Model;
import seedu.address.model.slot.Slot;

/**
 * Finds and lists all slots in the schedule whose contents contains any of the argument keywords.
 * Keyword matching is case insensitive.
 */
public class FindSlotCommand extends Command {

<<<<<<< HEAD
    public static final String COMMAND_WORD = "findslot";
=======
    public static final String COMMAND_WORD = "findslots";
>>>>>>> 919ee919

    public static final String MESSAGE_USAGE = COMMAND_WORD + ": Finds all slots where pet name matches exactly "
            + "(case-insensitive) or slots that is within the date specified (ignoring timing) and displays them as a "
            + "list with index numbers.\n"
            + "Parameters: [n/PETNAME] [t/DATE]...\n"
            + "Example: " + COMMAND_WORD + " n/garfield t/10/11/2020";

    private final Predicate<Slot> predicate;

    public FindSlotCommand(Predicate<Slot> predicate) {
        this.predicate = predicate;
    }

    @Override
    public CommandResult execute(Model model) {
        requireNonNull(model);
        model.updateFilteredSlotList(predicate);
        return new CommandResult(
                String.format(Messages.MESSAGE_SLOTS_LISTED_OVERVIEW, model.getFilteredSlotList().size()));
    }

    @Override
    public boolean equals(Object other) {
        return other == this // short circuit if same object
                || (other instanceof FindSlotCommand // instanceof handles nulls
                && predicate.equals(((FindSlotCommand) other).predicate)); // state check
    }
}<|MERGE_RESOLUTION|>--- conflicted
+++ resolved
@@ -16,11 +16,7 @@
  */
 public class FindSlotCommand extends Command {
 
-<<<<<<< HEAD
-    public static final String COMMAND_WORD = "findslot";
-=======
     public static final String COMMAND_WORD = "findslots";
->>>>>>> 919ee919
 
     public static final String MESSAGE_USAGE = COMMAND_WORD + ": Finds all slots where pet name matches exactly "
             + "(case-insensitive) or slots that is within the date specified (ignoring timing) and displays them as a "
