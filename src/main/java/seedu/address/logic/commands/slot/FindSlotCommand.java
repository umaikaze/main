--- conflicted
+++ resolved
@@ -45,12 +45,8 @@
         requireNonNull(model);
         model.updateFilteredSlotList(predicate);
         return new CommandResult(
-<<<<<<< HEAD
-                String.format(Messages.MESSAGE_SLOTS_LISTED_OVERVIEW, model.getFilteredSlotList().size()) + warningMessage);
-=======
-                String.format(Messages.MESSAGE_SLOTS_LISTED_OVERVIEW, model.getFilteredSlotList().size()), false,
-                false, true, false);
->>>>>>> ab7fd880
+                String.format(Messages.MESSAGE_SLOTS_LISTED_OVERVIEW, model.getFilteredSlotList().size())
+                        + warningMessage, false, false, true, false);
     }
 
     @Override
