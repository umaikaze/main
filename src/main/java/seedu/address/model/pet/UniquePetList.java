package seedu.address.model.pet;

import static java.util.Objects.requireNonNull;
import static seedu.address.commons.util.CollectionUtil.requireAllNonNull;

import java.util.Iterator;
import java.util.List;
import java.util.stream.Collectors;

import javafx.collections.FXCollections;
import javafx.collections.ListChangeListener;
import javafx.collections.ObservableList;
import seedu.address.model.PetListChangeListener;
import seedu.address.model.pet.exceptions.DuplicatePetException;
import seedu.address.model.pet.exceptions.PetNotFoundException;
import seedu.address.model.slot.Schedule;
import seedu.address.model.slot.Slot;

/**
 * A list of pets that enforces uniqueness between its elements and does not allow nulls.
 * A pet is considered unique by comparing using {@code Pet#isSamePet(Pet)}. As such, adding and updating of
 * pets uses Pet#isSamePet(Pet) for equality so as to ensure that the pet being added or updated is
 * unique in terms of identity in the UniquePetList. However, the removal of a pet uses Pet#equals(Object) so
 * as to ensure that the pet with exactly the same fields will be removed.
 *
 * Supports a minimal set of list operations.
 *
 * @see Pet#isSamePet(Pet)
 */
public class UniquePetList implements Iterable<Pet> {

    private final ObservableList<Pet> internalList = FXCollections.observableArrayList();
    private final ObservableList<Pet> internalUnmodifiableList =
            FXCollections.unmodifiableObservableList(internalList);
<<<<<<< HEAD
    private final FoodCollectionList foodCollectionList = new FoodCollectionList(getFoodList());
    private final Schedule slots = new Schedule();
=======
    private final FoodCollectionList foodCollectionList = new FoodCollectionList(internalList);
>>>>>>> 9cc48fe7

    public UniquePetList() {
        setInternalListListenerForFoodCollectionList();
        setInternalListListenerForSchedule();
    }

    /**
     * Sets a Listener on {@code internalList} so that whenever the {@code internalList} changes, the
     * foodCollectionList is updated according to the change of internalList.
     */
    public void setInternalListListenerForFoodCollectionList() {
        internalList.addListener((ListChangeListener<Pet>) change -> {
            if (change.next()) {
                updateFoodCollectionList();
            }
        });
    }

    public void setInternalListListenerForSchedule() {
        internalList.addListener(new PetListChangeListener() {
            @Override
            protected void updateSlotsDueToPetEdit(Pet removed, Pet added) {
                ObservableList<Slot> toEdit = slots.getInternalUnmodifiableListForPetName(removed.getName().fullName);
                for (Slot slot : toEdit) {
                    slots.setSlot(slot, petReplacedSlot(slot, added));
                }
            }

            @Override
            protected void removeExcessSlot(Pet removed) {
                ObservableList<Slot> toRemove = slots.getInternalUnmodifiableListForPetName(removed.getName().fullName);
                for (Slot slot : toRemove) {
                    slots.remove(slot);
                }
            }
        });
    }

    /**
     * Returns true if the list contains an equivalent pet as the given argument.
     */
    public boolean contains(Pet toCheck) {
        requireNonNull(toCheck);
        return internalList.stream().anyMatch(toCheck::isSamePet);
    }

    /**
     * Returns the pet in the list with the matching name.
     */
    public Pet getPet(Name name) {
        requireNonNull(name);
        List<Pet> petsWithMatchingName = internalList.stream()
                .filter(pet -> pet.getName().equals(name))
                .collect(Collectors.toList());
        assert petsWithMatchingName.size() <= 1 : "Duplicate pets detected!";
        if (petsWithMatchingName.size() == 0) {
            throw new PetNotFoundException();
        }
        return petsWithMatchingName.get(0);
    }

    /**
     * Adds a pet to the list.
     * The pet must not already exist in the list.
     */
    public void add(Pet toAdd) {
        requireNonNull(toAdd);
        if (contains(toAdd)) {
            throw new DuplicatePetException();
        }
        internalList.add(toAdd);
    }

    /**
     * Replaces the pet {@code target} in the list with {@code editedPet}.
     * {@code target} must exist in the list.
     * The pet identity of {@code editedPet} must not be the same as another existing pet in the list.
     */
    public void setPet(Pet target, Pet editedPet) {
        requireAllNonNull(target, editedPet);

        int index = internalList.indexOf(target);
        if (index == -1) {
            throw new PetNotFoundException();
        }

        if (!target.isSamePet(editedPet) && contains(editedPet)) {
            throw new DuplicatePetException();
        }

        internalList.set(index, editedPet);
    }

    /**
     * Removes the equivalent pet from the list.
     * The pet must exist in the list.
     */
    public void remove(Pet toRemove) {
        requireNonNull(toRemove);
        if (!internalList.remove(toRemove)) {
            throw new PetNotFoundException();
        }
    }

    /**
     * Replace the contents of the list entire with the contents of {@code replacement}
     */
    public void setPets(UniquePetList replacement) {
        requireNonNull(replacement);
        internalList.setAll(replacement.internalList);
    }

    /**
     * Replaces the contents of this list with {@code pets}.
     * {@code pets} must not contain duplicate pets.
     */
    public void setPets(List<Pet> pets) {
        requireAllNonNull(pets);
        if (!petsAreUnique(pets)) {
            throw new DuplicatePetException();
        }

        internalList.setAll(pets);
    }

<<<<<<< HEAD
    public List<Food> getFoodList() {
        List<Food> foods = new ArrayList<>();
        for (Pet pet:internalList) {
            foods.addAll(pet.getFoodList());
        }
        return foods;
    }

    // Slots methods

    /**
     * Replaces the contents of the schedule with {@code slots}.
     */
    public void setSlots(List<Slot> slots) {
        this.slots.setSlots(slots);
    }

    public void addSlot(Slot slot) {
        slots.add(slot);
    }

    /**
     * Removes {@code key} from this {@code PetTracker}.
     * {@code key} must exist in the pet tracker.
     */
    public void removeSlot(Slot key) {
        slots.remove(key);
    }

    /**
     * Replaces the given slot {@code target} in the list with {@code editedSlot}.
     * {@code target} must exist in the pet tracker.
     */
    public void setSlot(Slot target, Slot editedSlot) {
        requireNonNull(editedSlot);
        slots.setSlot(target, editedSlot);
    }

=======
>>>>>>> 9cc48fe7
    /**
     * Returns the backing list as an unmodifiable {@code ObservableList}.
     */
    public ObservableList<Pet> asUnmodifiableObservableList() {
        return internalUnmodifiableList;
    }

    /**
     * Returns the list of food collections as an unmodifiable {@code ObservableList}.
     */
    public ObservableList<FoodCollection> acquireUnmodifiableFoodCollectionList() {
        return foodCollectionList.asUnmodifiableObservableList();
    }

    public ObservableList<Slot> acquireUnmodifiableSlotsList() {
        return slots.asUnmodifiableObservableList();
    }

    @Override
    public Iterator<Pet> iterator() {
        return internalList.iterator();
    }

    @Override
    public boolean equals(Object other) {
        return other == this // short circuit if same object
                || (other instanceof UniquePetList // instanceof handles nulls
                && internalList.equals(((UniquePetList) other).internalList));
    }

    @Override
    public int hashCode() {
        return internalList.hashCode();
    }

    /**
     * Returns true if {@code pets} contains only unique pets.
     */
    private boolean petsAreUnique(List<Pet> pets) {
        for (int i = 0; i < pets.size() - 1; i++) {
            for (int j = i + 1; j < pets.size(); j++) {
                if (pets.get(i).isSamePet(pets.get(j))) {
                    return false;
                }
            }
        }
        return true;
    }

    private void updateFoodCollectionList() {
        foodCollectionList.update(internalList);
    }
}<|MERGE_RESOLUTION|>--- conflicted
+++ resolved
@@ -3,6 +3,7 @@
 import static java.util.Objects.requireNonNull;
 import static seedu.address.commons.util.CollectionUtil.requireAllNonNull;
 
+import java.util.ArrayList;
 import java.util.Iterator;
 import java.util.List;
 import java.util.stream.Collectors;
@@ -32,12 +33,8 @@
     private final ObservableList<Pet> internalList = FXCollections.observableArrayList();
     private final ObservableList<Pet> internalUnmodifiableList =
             FXCollections.unmodifiableObservableList(internalList);
-<<<<<<< HEAD
-    private final FoodCollectionList foodCollectionList = new FoodCollectionList(getFoodList());
+    private final FoodCollectionList foodCollectionList = new FoodCollectionList(internalList);
     private final Schedule slots = new Schedule();
-=======
-    private final FoodCollectionList foodCollectionList = new FoodCollectionList(internalList);
->>>>>>> 9cc48fe7
 
     public UniquePetList() {
         setInternalListListenerForFoodCollectionList();
@@ -163,7 +160,6 @@
         internalList.setAll(pets);
     }
 
-<<<<<<< HEAD
     public List<Food> getFoodList() {
         List<Food> foods = new ArrayList<>();
         for (Pet pet:internalList) {
@@ -202,8 +198,6 @@
         slots.setSlot(target, editedSlot);
     }
 
-=======
->>>>>>> 9cc48fe7
     /**
      * Returns the backing list as an unmodifiable {@code ObservableList}.
      */
