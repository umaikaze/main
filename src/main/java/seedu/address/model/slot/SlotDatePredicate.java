--- conflicted
+++ resolved
@@ -1,24 +1,15 @@
 package seedu.address.model.slot;
 
 import java.time.LocalDate;
-<<<<<<< HEAD
-=======
 import java.util.function.Predicate;
->>>>>>> 3e746675
 
 /**
  * Tests that a {@code Slot}'s {@code DateTime} matches the given date.
  */
-<<<<<<< HEAD
-public class SlotDatePredicate extends SlotPredicate {
-    private final LocalDate date;
-
-=======
 
 public class SlotDatePredicate implements Predicate<Slot> {
     private final LocalDate date;
 
->>>>>>> 3e746675
     public SlotDatePredicate(LocalDate date) {
         this.date = date;
     }
