= **(WIP)** Pet Store Helper - User Guide
:site-section: UserGuide
:toc:
:toc-title:
:toc-placement: preamble
:toclevels: 3
:sectnums:
:imagesDir: images
:stylesDir: stylesheets
:xrefstyle: full
:experimental:
ifdef::env-github[]
:tip-caption: :bulb:
:note-caption: :information_source:
endif::[]
:repoURL: https://github.com/AY1920S2-CS2103-W15-4/main

By: `AY1920S2-CS2103-W15-4`      Since: `Feb 2020`      Licence: `MIT`

== Introduction

Pet Store Helper (PSH) is for owners of pet stores who **prefer to use a desktop app for managing their store**. More importantly, PSH is **optimized for those who prefer to work with a Command Line Interface (CLI)** while still having the benefits of a Graphical User Interface (GUI). If you can type fast, PSH can help you get your work done faster than traditional GUI apps.

It is based on 2 main systems, one that manages pets, and another one that organises showering schedules.

Interested? Jump to the <<Quick Start>> to get started. Enjoy!

== Quick Start

.  Ensure you have Java `11` or above installed in your Computer.
.  Download the latest `petStoreHelper.jar` link:{repoURL}/releases[here].
.  Copy the file to the folder you want to use as the home folder for your Pet Shop Helper.
.  Double-click the file to start the app. The GUI should appear in a few seconds.
+
image::Ui.png[width="790"]
+
.  Type the command in the command box and press kbd:[Enter] to execute it. +
e.g. typing *`help`* and pressing kbd:[Enter] will open the help window.
.  Some example commands you can try:

* `display p` : Displays the list of all pets.
* `addpet n/Teddy g/male b/01/01/2019 s/dog f/brand A:15 f/brand B:20 t/small t/lazy`: Adds a new pet with name `Teddy` and other details as given.
* `display s` : Displays the current schedule as a list of slots.
* `addslot n/Teddy t/16/11/2020 1300 d/90`: Adds a new showering slot for Teddy with details as given.
* `exit` : Exits the program.

.  Refer to <<Commands>> for details of each command.


[[Features]]
== Features

=== Pet Tracker System

Details about each pet kept track of are its name, gender, species, date of birth and dietary requirements. In addition, tags for each pet may also be added.

==== Pet Food Inventory

This shows the a list of all pet food (inventory) and the needed amount per week. Double-click on each food item to view the breakdown for each pet individually.

=== Schedule System

There are 2 ways of displaying the slots tracked by the schedule system: either sequentially as a list of slots, or in the form of a calendar view.

==== Slots list view

Slots displayed here are arranged in chronological order, with the earliest slot displayed first. In the case where multiple slots start at the same time, the slot with the shortest duration is shown first.

==== Calendar view

Slots that fall on the same day are displayed on the same row. They are then positioned horizontally according to the time they start. The width taken up by each slot in this view is proportional to its duration.

If there are conflicted slots, then the time period in which these conflicted slot lie in is simply rendered as single "conflicted" slot.

=== Statistics

The statistics of the pet store shown are:

- The proportion of species of pets,
- The planned schedule for the next 3 days, and
- A breakdown of how many of each type of pet food is needed in a week.


[[Commands]]
== Commands

====
**Command Format**

- Words in `UPPER_CASE` are the parameters to be supplied by the user e.g. in `add n/NAME`, `NAME` is a parameter which can be used as `add n/John Doe`.
- Items in square brackets are optional e.g `n/NAME [t/TAG]` can be used as `n/Some Pet t/lazy` or as `n/Some Pet`.
- Items with `…`​ after them can be used multiple times including zero times e.g. `[t/TAG]...` can be used as `{nbsp}` (i.e. 0 times), `t/cute`, `t/small t/white` etc.
- Parameters can be in any order e.g. if the command specifies `n/NAME g/GENDER`, `G/GENDER n/NAME` is also acceptable.
====

=== Common / general commands

==== Viewing help: `help`

Shows the help window.

Format: `help`

==== Exiting the program: `exit`

Exits the program.

Format: `exit`


==== Changing the display: `display`

Changes the display board to show the specified system.

Format: `display SYSTEM`

****
* `SYSTEM` must be `p` (pets), `s` (slots list view), `c` (calendar view) or `i` (inventory). No other values are allowed.

****

Examples:

- `display p` +
Displays all **_p_**ets.
- `display s` +
Displays all **_s_**lots as a list.
- `display c` +
Displays all slots in **_c_**alendar view.
- `display i` +
Displays a list of all pet food (**_i_**nventory) and the needed amount per week.

==== Backing up data: `backup`

Saves the current state of the pet tracker in a separate file as back up.

Format: `backup`

==== Loading backup data: `load`

<<<<<<< HEAD
=======
Loads a state of a pet tracker from a file.

Format: `load FILE_NAME`

Example:

- `load 20200402_21_54_52`

>>>>>>> e1d6bba4
==== Statistics: `stats`

Provides statistics about the pet tracker, schedule system, and inventory. +
====
- There is a pie chart representing the ratio of different pet species. +
- A timetable that shows an overall schedule for recent 3 days. +
- A bar chart that shows the weekly consumption of different pet food.
====

<<<<<<< HEAD
==== Saving the data: `backup`

All data is saved to the hard disk automatically after any command that changes the data. +
There is no need to save manually. +
However, it is possible to save a separate backup file through the `backup` command. +
The file name is a timestamp in the format "yyyyMMdd_HH_mm_ss".

==== Retrieving data: `load`
Loads the specified file from the hard disk. +
Format: `load FILE_NAME`

****
* Loads the file with the specified `FILE_NAME`.
* The file name *must be a valid file name under the OS*.
****

Examples:

* `load 20200402_21_54_52` +
Loads the file 20200402_21_54_52.json from the hard disk.
* `load pettracker` +
Loads the file pettracker.json from the hard disk.

=== Pet Tracker System
=======
=== Pet-related commands
>>>>>>> e1d6bba4

==== Adding a pet: `addpet`

Adds a pet to the pet tracker system.

Format: `addpet n/NAME g/GENDER b/DATE OF BIRTH s/SPECIES f/FOOD : AMOUNT [t/TAG]...`

****
- The date of birth must be in the format of d/M/yyyy, e.g. 01/01/2019, 1/7/2018
- The gender must be either `female` or `male`.
- Food is specified as a type of food complied with quantity of weekly consumption in an arbitrary unit. The food name and amount should be separated by a colon ":". There can be more than 1 types of food for one pet.
- A pet can have any number of tags (including 0). Each tag must be restricted to one word .
- The application ignores letter case of user input. The name, species, gender of pets, and name of food will be displayed in the format of  "Xxx Xxx ...".
****

Example:

- `addpet n/Garfield g/male b/01/01/2019 f/Brand A: 30 t/lazy t/lasagna`

==== Finding pets by names or tags: `findpets`

Finds pets whose name contains any of the given keywords. The application will automatically change to the pet display system.

Format: `findpets PETNAME [MORE PETNAMES]...`

****
- At least one argument must be supplied.
- Pets matching at least 1 keyword will be returned (i.e. `OR` search).
****

Example:

- `findpets garfield odie` +
Returns a list of pets, whose names either contain `garfield` or `odie` or both.

==== Editing a pet: `editpet`

Edits any field of an existing pet in the system.

Format: `editpet INDEX  [n/NAME] [g/GENDER] [t/TAG]...`

****
- If the app is displaying pets, the index refers to the index number shown in the displayed pets list, and must be a positive integer, e.g. 1, 2, 3, ... Otherwise, the index refers to the number in the whole pet list.
- The existing field(s) of the pet will be removed, i.e adding of list of food and tags is not cumulative.
- You can remove all tags of a pet by typing `t/` without specifying any tags after it.
- Similarly to `addpet` command, pet name, species, gender, and name of food will be displayed in the format of "Xxx Xxx...".
****

Example:

- `display p` +
  `editpet 2 n/Coco b/02/01/2020 t/cuddly t/grey` +
Overwrites information of the 2nd pet in the system with name "Coco", date of birth "2 Jan 2020, and 2 tags of “cuddly”, “grey”.

- `findpets garfield` +
  `editpet 2 n/Coco` +
Overwrites the name of the 2nd pet in the results of `findpets garfield` to "Coco"

- `display s` +
`editpet 1 n/garfield`
Overwrites name of the 1st pet in the whole pet list to be "Garfield".

==== Deleting a pet: `deletepet`

Deletes the specified pet from the system.

Format: `deletepet INDEX`

****
- If the app is displaying pets, the index refers to the index number shown in the displayed pets list, and must be a positive integer, e.g. 1, 2, 3, ... Otherwise, the index refers to the number in the whole pet list.
****

Examples:

- `display p` +
  `deletepet 2` +
Deletes the 2nd pet in the system.
- `findpets n/garfield` +
  `deletepet 2` +
Deletes the 2nd pet in the results of the `findpets garfield` command.
- `display i` +
`deletepet 2`
Deletes 2nd pet in the whole pet list.

=== Schedule-related commands

==== Adding a slot: `addslot`

Adds a new occupied slot to the schedule.

Format: `addslot n/PETNAME t/DATETIME d/DURATION`

****
- The pet must already exist in the pet tracker system.
- The datetime must be in `d/M/yyyy HHmm` format.
* The time must be in 24-hour format.
- The duration is to be specified in minutes as a non-zero, positive integer.
- The slot must start and end on the same day.
****

Examples:

- `addslot n/Coco t/16/11/2020 1300 d/90`
- `addslot n/Brian Griffin t/17/11/2020 1500 d/45`

==== Finding slots: `findslots`

Finds slots occupied by a pet matching the specified name, or slots occupied on the given date, or both. Slots that matched the query will be returned and displayed sequentially as a list.

Format: `findslots [n/PETNAME] [t/DATE]`

****
- This command can take one pet name, one date, or one pet name and one date.
- Slots with pets matching at least one keyword will be returned (i.e. OR search). e.g. `Hans Bo` will return `Hans Gruber`, `Bo Yang`.

- The date must be in `d/M/yyyy` format.

****

Example:

- `findslots n/Brian Griffin` +
Displays the slots occupied by `Brian Griffin`, `Brian Griffin Jr`, `Griffin` or `Brian Smith`.
- `findslots n/Coco t/16/11/2020` +
Displays the slots occupied by `Coco` on `16/11/2020`.

==== Edting a slot: `editslot`

Edits an existing occupied slot in the schedule.

Format: `editslot INDEX [n/PETNAME] [t/DATETIME] [d/DURATION]`

****
- If the app is displaying slots (`display s` or `display c`), then the index refers to the index number shown in the current display. Otherwise, the index refers to the index number of the slot in the entire list of slots.
- The index must be a positive integer 1, 2, 3, …​
- At least one of the optional fields must be provided.
- Existing values will be updated to the input values.
- Specifications for the pet, datetime and/or duration passed in are the same as those specified in <<Adding a slot: `addslot`>>.
- The new slot must start and end on the same day.
****

Examples:

- `display s` +
`editslot 1 t/16/11/2020 1300 d/120` +
Edits the datetime and duration of the 1st slot to be `16/11/2020 1300`, and `120` minutes respectively.
- `findslots t/1/1/2020 +
   editslot 3 d/45` +
Edits the duration of the 3rd slot in the search results of `findslots` to be `45` minutes.
- `display p` +
`editslot 12 n/Brian Griffin` +
Edits the pet occupying the 12th slot to be `Brian Griffin`.


==== Deleting a slot: `deleteslot`

Deletes the specified slot from the schedule.

Format: `deleteslot INDEX`

****
- If the app is displaying slots (`display s` or `display c`), then the index refers to the index number shown in the current display. Otherwise, the index refers to the index number of the slot in the entire list of slots.
- The index must be a positive integer 1, 2, 3, …​
****

Examples:

- `display s` +
`deleteslot 2` +
Deletes the 2nd slot in the schedule.
- `findslots n/Coco` +
`deleteslot 2` +
Deletes the 2nd slot in the search results of `findslots`.
- `display i` +
`deleteslot 2` +
Deletes the 2nd slot in the schedule.

==== Showing all conflicts: `conflicts`

Displays the slots that have a conflict, i.e., an overlap in time with another occupied slot. The conflicted slots are displayed sequentially as a list.

Format: `conflicts`

== Command Summary

. Common / general commands
- **Help**: `help`
- **Exit**: `exit`
- **Display**: `display SYSTEM` +
  e.g. `display p` +
  e.g. `display s` +
  e.g. `display c` +
  e.g. `display i`
<<<<<<< HEAD
- **Statistics**: `stats` +
- **Load**: `load` +
  e.g. `load 20200402_21_54_52`
- **Back up**: `backup`

. Pet Tracker System
=======
- **Statistics**: `stats`
- **Back up**: `backup`
- **Load backup**: `load FILE_NAME` +
  e.g. `load 20200402_21_54_52`
. Pet-related commands
>>>>>>> e1d6bba4
- **Add pet**: `addpet n/NAME g/GENDER b/DATE OF BIRTH s/SPECIES f/FOOD NAME: AMOUNT [f/FOOD NAME: AMOUNT] [t/TAG]...` +
  e.g. `addpet n/Garfield g/male b/01/01/2019 s/cat tabby t/lazy f/Brand A: 30 t/lasagna`
- **Find pet**: `findpets [n/NAME]... [t/TAG]...` +
  e.g. `findpets n/garfield n/odie t/jon`
- **Edit pet**: `editpet INDEX [n/name] [b/DATE OF BIRTH]  [t/TAG]...` +
  e.g. `editpet 2 n/garfield t/cuddly`
- **Delete pet**: `deletepet INDEX` +
  e.g. `deletepet 2`
. Schedule-related commands
- **Add slot**: `addslot n/PETNAME t/DATETIME d/DURATION` +
  e.g. `addslot n/Coco t/16/11/2020 1300 d/90` +
  e.g. `addslot n/Brian Griffin t/17/11/2020 1500 d/45`
- **Find slot**: `findslots [n/PETNAME] [t/DATE]` +
  e.g. `findslots n/Brian Griffin` +
  e.g. `findslots t/20/2/2020` +
  e.g. `findslots n/Coco t/16/11/2020`
- **Edit slot**: `editslot INDEX [n/PETNAME] [t/DATETIME] [d/DURATION]` +
  e.g. `editslot 1 t/16/11/2020 1300 d/120` +
  e.g. `editslot 3 d/45` +
  e.g. `editslot 12 n/Brian Griffin`
- **Delete slot**: `deleteslot INDEX` +
  e.g. `deleteslot 2`
- **Show conflicts**: `conflicts`


== FAQ

*Q*: How do I transfer my data to another Computer? +
*A*: Install the app in the other computer and overwrite the empty data file it creates with the file that contains the data of your previous Pet Shop Helper folder.
<|MERGE_RESOLUTION|>--- conflicted
+++ resolved
@@ -138,8 +138,6 @@
 
 ==== Loading backup data: `load`
 
-<<<<<<< HEAD
-=======
 Loads a state of a pet tracker from a file.
 
 Format: `load FILE_NAME`
@@ -148,7 +146,6 @@
 
 - `load 20200402_21_54_52`
 
->>>>>>> e1d6bba4
 ==== Statistics: `stats`
 
 Provides statistics about the pet tracker, schedule system, and inventory. +
@@ -158,34 +155,7 @@
 - A bar chart that shows the weekly consumption of different pet food.
 ====
 
-<<<<<<< HEAD
-==== Saving the data: `backup`
-
-All data is saved to the hard disk automatically after any command that changes the data. +
-There is no need to save manually. +
-However, it is possible to save a separate backup file through the `backup` command. +
-The file name is a timestamp in the format "yyyyMMdd_HH_mm_ss".
-
-==== Retrieving data: `load`
-Loads the specified file from the hard disk. +
-Format: `load FILE_NAME`
-
-****
-* Loads the file with the specified `FILE_NAME`.
-* The file name *must be a valid file name under the OS*.
-****
-
-Examples:
-
-* `load 20200402_21_54_52` +
-Loads the file 20200402_21_54_52.json from the hard disk.
-* `load pettracker` +
-Loads the file pettracker.json from the hard disk.
-
-=== Pet Tracker System
-=======
 === Pet-related commands
->>>>>>> e1d6bba4
 
 ==== Adding a pet: `addpet`
 
@@ -237,11 +207,11 @@
 Example:
 
 - `display p` +
-  `editpet 2 n/Coco b/02/01/2020 t/cuddly t/grey` +
+`editpet 2 n/Coco b/02/01/2020 t/cuddly t/grey` +
 Overwrites information of the 2nd pet in the system with name "Coco", date of birth "2 Jan 2020, and 2 tags of “cuddly”, “grey”.
 
 - `findpets garfield` +
-  `editpet 2 n/Coco` +
+`editpet 2 n/Coco` +
 Overwrites the name of the 2nd pet in the results of `findpets garfield` to "Coco"
 
 - `display s` +
@@ -261,10 +231,10 @@
 Examples:
 
 - `display p` +
-  `deletepet 2` +
+`deletepet 2` +
 Deletes the 2nd pet in the system.
 - `findpets n/garfield` +
-  `deletepet 2` +
+`deletepet 2` +
 Deletes the 2nd pet in the results of the `findpets garfield` command.
 - `display i` +
 `deletepet 2`
@@ -333,7 +303,7 @@
 `editslot 1 t/16/11/2020 1300 d/120` +
 Edits the datetime and duration of the 1st slot to be `16/11/2020 1300`, and `120` minutes respectively.
 - `findslots t/1/1/2020 +
-   editslot 3 d/45` +
+editslot 3 d/45` +
 Edits the duration of the 3rd slot in the search results of `findslots` to be `45` minutes.
 - `display p` +
 `editslot 12 n/Brian Griffin` +
@@ -375,50 +345,41 @@
 - **Help**: `help`
 - **Exit**: `exit`
 - **Display**: `display SYSTEM` +
-  e.g. `display p` +
-  e.g. `display s` +
-  e.g. `display c` +
-  e.g. `display i`
-<<<<<<< HEAD
-- **Statistics**: `stats` +
-- **Load**: `load` +
-  e.g. `load 20200402_21_54_52`
-- **Back up**: `backup`
-
-. Pet Tracker System
-=======
+e.g. `display p` +
+e.g. `display s` +
+e.g. `display c` +
+e.g. `display i`
 - **Statistics**: `stats`
 - **Back up**: `backup`
 - **Load backup**: `load FILE_NAME` +
-  e.g. `load 20200402_21_54_52`
+e.g. `load 20200402_21_54_52`
 . Pet-related commands
->>>>>>> e1d6bba4
 - **Add pet**: `addpet n/NAME g/GENDER b/DATE OF BIRTH s/SPECIES f/FOOD NAME: AMOUNT [f/FOOD NAME: AMOUNT] [t/TAG]...` +
-  e.g. `addpet n/Garfield g/male b/01/01/2019 s/cat tabby t/lazy f/Brand A: 30 t/lasagna`
+e.g. `addpet n/Garfield g/male b/01/01/2019 s/cat tabby t/lazy f/Brand A: 30 t/lasagna`
 - **Find pet**: `findpets [n/NAME]... [t/TAG]...` +
-  e.g. `findpets n/garfield n/odie t/jon`
+e.g. `findpets n/garfield n/odie t/jon`
 - **Edit pet**: `editpet INDEX [n/name] [b/DATE OF BIRTH]  [t/TAG]...` +
-  e.g. `editpet 2 n/garfield t/cuddly`
+e.g. `editpet 2 n/garfield t/cuddly`
 - **Delete pet**: `deletepet INDEX` +
-  e.g. `deletepet 2`
+e.g. `deletepet 2`
 . Schedule-related commands
 - **Add slot**: `addslot n/PETNAME t/DATETIME d/DURATION` +
-  e.g. `addslot n/Coco t/16/11/2020 1300 d/90` +
-  e.g. `addslot n/Brian Griffin t/17/11/2020 1500 d/45`
+e.g. `addslot n/Coco t/16/11/2020 1300 d/90` +
+e.g. `addslot n/Brian Griffin t/17/11/2020 1500 d/45`
 - **Find slot**: `findslots [n/PETNAME] [t/DATE]` +
-  e.g. `findslots n/Brian Griffin` +
-  e.g. `findslots t/20/2/2020` +
-  e.g. `findslots n/Coco t/16/11/2020`
+e.g. `findslots n/Brian Griffin` +
+e.g. `findslots t/20/2/2020` +
+e.g. `findslots n/Coco t/16/11/2020`
 - **Edit slot**: `editslot INDEX [n/PETNAME] [t/DATETIME] [d/DURATION]` +
-  e.g. `editslot 1 t/16/11/2020 1300 d/120` +
-  e.g. `editslot 3 d/45` +
-  e.g. `editslot 12 n/Brian Griffin`
+e.g. `editslot 1 t/16/11/2020 1300 d/120` +
+e.g. `editslot 3 d/45` +
+e.g. `editslot 12 n/Brian Griffin`
 - **Delete slot**: `deleteslot INDEX` +
-  e.g. `deleteslot 2`
+e.g. `deleteslot 2`
 - **Show conflicts**: `conflicts`
 
 
 == FAQ
 
 *Q*: How do I transfer my data to another Computer? +
-*A*: Install the app in the other computer and overwrite the empty data file it creates with the file that contains the data of your previous Pet Shop Helper folder.
+*A*: Install the app in the other computer and overwrite the empty data file it creates with the file that contains the data of your previous Pet Shop Helper folder.