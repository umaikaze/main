--- conflicted
+++ resolved
@@ -156,7 +156,6 @@
 // tag::schedule[]
 === Schedule feature
 
-<<<<<<< HEAD
 The schedule feature uses instances of class `Slot` to organise bathing schedule for the pets. Each `Slot` contains a
 starting time of the bath, stored internally as a `LocalDateTime`, and the duration of the bath stored internally as a
 `Duration`. It stores a reference to the `Pet` in the `ModelManager` as specified by the user.
@@ -175,49 +174,9 @@
 
 [NOTE]
 If `parsePet()` fails its execution, no new `Slot` is created.
-=======
-The undo/redo mechanism is facilitated by `VersionedPetTracker`.
-It extends `PetTracker` with an undo/redo history, stored internally as an `petTrackerStateList` and `currentStatePointer`.
-Additionally, it implements the following operations:
-
-* `VersionedPetTracker#commit()` -- Saves the current pet tracker state in its history.
-* `VersionedPetTracker#undo()` -- Restores the previous pet tracker state from its history.
-* `VersionedPetTracker#redo()` -- Restores a previously undone pet tracker state from its history.
-
-These operations are exposed in the `Model` interface as `Model#commitPetTracker()`, `Model#undoPetTracker()` and `Model#redoPetTracker()` respectively.
-
-Given below is an example usage scenario and how the undo/redo mechanism behaves at each step.
-
-Step 1. The user launches the application for the first time. The `VersionedPetTracker` will be initialized with the initial pet tracker state, and the `currentStatePointer` pointing to that single pet tracker state.
-
-image::UndoRedoState0.png[]
-
-Step 2. The user executes `delete 5` command to delete the 5th pet in the pet tracker. The `delete` command calls `Model#commitPetTracker()`, causing the modified state of the pet tracker after the `delete 5` command executes to be saved in the `petTrackerStateList`, and the `currentStatePointer` is shifted to the newly inserted pet tracker state.
-
-image::UndoRedoState1.png[]
-
-Step 3. The user executes `add n/David ...` to add a new pet. The `add` command also calls `Model#commitPetTracker()`, causing another modified pet tracker state to be saved into the `petTrackerStateList`.
-
-image::UndoRedoState2.png[]
-
-[NOTE]
-If a command fails its execution, it will not call `Model#commitPetTracker()`, so the pet tracker state will not be saved into the `petTrackerStateList`.
-
-Step 4. The user now decides that adding the pet was a mistake, and decides to undo that action by executing the `undo` command. The `undo` command will call `Model#undoPetTracker()`, which will shift the `currentStatePointer` once to the left, pointing it to the previous pet tracker state, and restores the pet tracker to that state.
-
-image::UndoRedoState3.png[]
-
-[NOTE]
-If the `currentStatePointer` is at index 0, pointing to the initial pet tracker state, then there are no previous pet tracker states to restore. The `undo` command uses `Model#canUndoPetTracker()` to check if this is the case. If so, it will return an error to the user rather than attempting to perform the undo.
-
-The following sequence diagram shows how the undo operation works:
-
-image::UndoSequenceDiagram.png[]
->>>>>>> 7d78f0aa
 
 Step 3. New `Slot` is created.
 
-<<<<<<< HEAD
 Step 4. The user now decides that this exact slot should be occupied by another pet, and decides to edit it, executing
 the `editslot` command.
 
@@ -225,18 +184,6 @@
 
 Step 6. The user now decides that they need to see slots occupied by a particular pet on a particular date, executing
 the `findslots n/Garfield t/1/4/2020` command.
-=======
-The `redo` command does the opposite -- it calls `Model#redoPetTracker()`, which shifts the `currentStatePointer` once to the right, pointing to the previously undone state, and restores the pet tracker to that state.
-
-[NOTE]
-If the `currentStatePointer` is at index `petTrackerStateList.size() - 1`, pointing to the latest pet tracker state, then there are no undone pet tracker states to restore. The `redo` command uses `Model#canRedoPetTracker()` to check if this is the case. If so, it will return an error to the user rather than attempting to perform the redo.
-
-Step 5. The user then decides to execute the command `list`. Commands that do not modify the pet tracker, such as `list`, will usually not call `Model#commitPetTracker()`, `Model#undoPetTracker()` or `Model#redoPetTracker()`. Thus, the `petTrackerStateList` remains unchanged.
-
-image::UndoRedoState4.png[]
-
-Step 6. The user executes `clear`, which calls `Model#commitPetTracker()`. Since the `currentStatePointer` is not pointing at the end of the `petTrackerStateList`, all pet tracker states after the `currentStatePointer` will be purged. We designed it this way because it no longer makes sense to redo the `add n/David ...` command. This is the behavior that most modern desktop applications follow.
->>>>>>> 7d78f0aa
 
 Step 7. The `FindSlotCommand` reduces the two predicates* and pass it to `ModelManager` to create a filtered list of
 slots.
@@ -251,43 +198,7 @@
 
 ==== Design Considerations
 
-<<<<<<< HEAD
 ===== Aspect: How schedule stores the pets internally
-=======
-===== Aspect: How undo & redo executes
-
-* **Alternative 1 (current choice):** Saves the entire pet tracker.
-** Pros: Easy to implement.
-** Cons: May have performance issues in terms of memory usage.
-* **Alternative 2:** Individual command knows how to undo/redo by itself.
-** Pros: Will use less memory (e.g. for `delete`, just save the pet being deleted).
-** Cons: We must ensure that the implementation of each individual command are correct.
-
-===== Aspect: Data structure to support the undo/redo commands
-
-* **Alternative 1 (current choice):** Use a list to store the history of pet tracker states.
-** Pros: Easy for new Computer Science student undergraduates to understand, who are likely to be the new incoming developers of our project.
-** Cons: Logic is duplicated twice. For example, when a new command is executed, we must remember to update both `HistoryManager` and `VersionedPetTracker`.
-* **Alternative 2:** Use `HistoryManager` for undo/redo
-** Pros: We do not need to maintain a separate list, and just reuse what is already in the codebase.
-** Cons: Requires dealing with commands that have already been undone: We must remember to skip these commands. Violates Single Responsibility Principle and Separation of Concerns as `HistoryManager` now needs to do two different things.
-// end::undoredo[]
-
-// tag::dataencryption[]
-=== [Proposed] Data Encryption
-
-_{Explain here how the data encryption feature will be implemented}_
-
-// end::dataencryption[]
-
-=== Logging
-
-We are using `java.util.logging` package for logging. The `LogsCenter` class is used to manage the logging levels and logging destinations.
-
-* The logging level can be controlled using the `logLevel` setting in the configuration file (See <<Implementation-Configuration>>)
-* The `Logger` for a class can be obtained using `LogsCenter.getLogger(Class)` which will log messages according to the specified logging level
-* Currently log messages are output through: `Console` and to a `.log` file.
->>>>>>> 7d78f0aa
 
 * **Alternative 1 (current choice):** Makes a reference to the the memory address in `ModelManager` .
 ** Pros: When the pet is edited, the slot is also updated.
@@ -297,6 +208,14 @@
 ** Cons: Does not update when original pet is edited, which is not something the user will expect.
 
 // end::schedule[]
+
+=== Logging
+
+We are using `java.util.logging` package for logging. The `LogsCenter` class is used to manage the logging levels and logging destinations.
+
+* The logging level can be controlled using the `logLevel` setting in the configuration file (See <<Implementation-Configuration>>)
+* The `Logger` for a class can be obtained using `LogsCenter.getLogger(Class)` which will log messages according to the specified logging level
+* Currently log messages are output through: `Console` and to a `.log` file.
 
 [[Implementation-Configuration]]
 === Configuration
